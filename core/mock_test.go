--- conflicted
+++ resolved
@@ -66,13 +66,8 @@
 
 // mockBackend is the mock backend structure that is configurable
 type mockBackend struct {
-<<<<<<< HEAD
-	isValidBlockFn         isValidBlockDelegate
+	isValidProposalFn      isValidBlockDelegate
 	IsValidValidatorFn     IsValidValidatorDelegate
-=======
-	isValidProposalFn      isValidBlockDelegate
-	isValidSenderFn        isValidSenderDelegate
->>>>>>> a6e7eea0
 	isProposerFn           isProposerDelegate
 	buildProposalFn        buildEthereumBlockDelegate
 	isValidProposalHashFn  isValidProposalHashDelegate
