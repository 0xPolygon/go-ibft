--- conflicted
+++ resolved
@@ -93,24 +93,14 @@
 	transport Transport,
 ) *IBFT {
 	return &IBFT{
-<<<<<<< HEAD
-		log:          log,
-		backend:      backend,
-		transport:    transport,
-		messages:     messages.NewMessages(),
-		roundDone:    make(chan struct{}),
-		roundExpired: make(chan struct{}),
-		newProposal:  make(chan newProposalEvent),
-=======
 		log:              log,
 		backend:          backend,
 		transport:        transport,
 		messages:         messages.NewMessages(),
 		roundDone:        make(chan struct{}),
-		roundTimer:       make(chan struct{}),
+		roundExpired:       make(chan struct{}),
 		newProposal:      make(chan newProposalEvent),
 		roundCertificate: make(chan uint64),
->>>>>>> bb8413ae
 		state: &state{
 			view: &proto.View{
 				Height: 0,
