--- conflicted
+++ resolved
@@ -130,25 +130,11 @@
 		return nil
 	}
 
-<<<<<<< HEAD
-		//	TODO: construct a PREPARE message and gossip
-		prepare := &proto.Message{}
-		i.transport.Multicast(prepare)
-	} else {
-		//	we are not the proposer, so we're checking for a PRE-PREPARE msg
-		if num := i.messages.NumMessages(
-			&i.state.view,
-			proto.MessageType_PREPREPARE,
-		); num > 0 {
-			//	TODO: fetch pre-prepare message
-			newProposal := []byte("new block")
-=======
 	//	TODO (messages): extract proposal from PRE-PREPARE message
 	newProposal := []byte("new block")
 
 	if err := i.acceptProposal(newProposal); err != nil {
 		i.state.name = roundChange
->>>>>>> 4579f277
 
 		return err
 	}
@@ -160,17 +146,6 @@
 	return nil
 }
 
-<<<<<<< HEAD
-				return errors.New("invalid block newProposal")
-			}
-			i.state.proposal = newProposal
-			i.state.name = prepare
-
-			//	TODO: construct a PREPARE message and gossip
-			prepare := &proto.Message{}
-			i.transport.Multicast(prepare)
-		}
-=======
 func (i *IBFT) buildProposal(height uint64) ([]byte, error) {
 	if i.state.locked {
 		return i.state.proposal, nil
@@ -189,7 +164,6 @@
 	proposal, err := i.buildProposal(height)
 	if err != nil {
 		i.state.name = roundChange
->>>>>>> 4579f277
 
 		return err
 	}
