--- conflicted
+++ resolved
@@ -35,13 +35,8 @@
 
 // Verifier defines the verifier interface
 type Verifier interface {
-<<<<<<< HEAD
-	// IsValidBlock checks if the proposed block is valid and the given block is a child of the latest block in local
-	IsValidBlock(block []byte) bool
-=======
-	// IsValidProposal checks if the proposal is child of parent
+	// IsValidProposal if the proposal is valid
 	IsValidProposal(rawProposal []byte) bool
->>>>>>> a6e7eea0
 
 	// IsValidValidator checks if a signature in message is signed by sender
 	// Must check the following things:
@@ -78,11 +73,6 @@
 	ID() []byte
 
 	// HasQuorum returns true if the quorum is reached
-<<<<<<< HEAD
-	// for the specified block height.
-	HasQuorum(blockNumber uint64, msgs []*proto.Message, msgType proto.MessageType) bool
-=======
 	// for the specified height.
 	HasQuorum(height uint64, msgs []*proto.Message, msgType proto.MessageType) bool
->>>>>>> a6e7eea0
 }