--- conflicted
+++ resolved
@@ -7,33 +7,6 @@
 	"github.com/0xPolygon/go-ibft/messages/proto"
 )
 
-<<<<<<< HEAD
-=======
-type stateType uint8
-
-const (
-	newRound stateType = iota
-	prepare
-	commit
-	fin
-)
-
-func (s stateType) String() string {
-	switch s {
-	case newRound:
-		return "new round"
-	case prepare:
-		return "prepare"
-	case commit:
-		return "commit"
-	case fin:
-		return "fin"
-	}
-
-	return ""
-}
-
->>>>>>> d3776f44
 type state struct {
 	sync.RWMutex
 
@@ -216,12 +189,5 @@
 	defer s.Unlock()
 
 	s.latestPC = certificate
-<<<<<<< HEAD
-	s.latestPreparedProposedBlock = latestPPB
-=======
 	s.latestPreparedProposal = latestPPB
-
-	// Move to the commit state
-	s.name = commit
->>>>>>> d3776f44
 }