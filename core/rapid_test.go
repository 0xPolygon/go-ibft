package core

import (
	"bytes"
	"context"
	"sync"
	"testing"
	"time"

	"github.com/stretchr/testify/assert"
	"github.com/stretchr/testify/require"
	"pgregory.net/rapid"

	"github.com/0xPolygon/go-ibft/messages"
	"github.com/0xPolygon/go-ibft/messages/proto"
)

// roundMessage contains message data within consensus round
type roundMessage struct {
	proposal []byte
	seal     []byte
	hash     []byte
}

// mockInsertedProposals keeps track of inserted proposals for a cluster
// of nodes
type mockInsertedProposals struct {
	sync.Mutex

	proposals        []map[uint64][]byte // for each node, map the height -> proposal
	currentProposals []uint64            // for each node, save the current proposal height
}

// newMockInsertedProposals creates a new proposal insertion tracker
func newMockInsertedProposals(numNodes uint64) *mockInsertedProposals {
	m := &mockInsertedProposals{
		proposals:        make([]map[uint64][]byte, numNodes),
		currentProposals: make([]uint64, numNodes),
	}

	// Initialize the proposal insertion map, used for lookups
	for i := uint64(0); i < numNodes; i++ {
		m.proposals[i] = make(map[uint64][]byte)
	}

	return m
}

// insertProposal inserts a new proposal for the specified node [Thread safe]
func (m *mockInsertedProposals) insertProposal(
	nodeIndex int,
	proposal []byte,
) {
	m.Lock()
	defer m.Unlock()

	m.proposals[nodeIndex][m.currentProposals[nodeIndex]] = proposal
	m.currentProposals[nodeIndex]++
}

// TestProperty_AllHonestNodes is a property-based test
// that assures the cluster can reach consensus on any
// arbitrary number of valid nodes
func TestProperty_AllHonestNodes(t *testing.T) {
	t.Parallel()

	rapid.Check(t, func(t *rapid.T) {
		var multicastFn func(message *proto.Message)

		var (
			message = roundMessage{
				proposal: []byte("proposal"),
				hash:     []byte("proposal hash"),
				seal:     []byte("seal"),
			}

			numNodes      = rapid.Uint64Range(4, 30).Draw(t, "number of cluster nodes")
			desiredHeight = rapid.Uint64Range(10, 20).Draw(t, "minimum height to be reached")

			nodes             = generateNodeAddresses(numNodes)
			insertedProposals = newMockInsertedProposals(numNodes)
		)
		// commonTransportCallback is the common method modification
		// required for Transport, for all nodes
		commonTransportCallback := func(transport *mockTransport) {
			transport.multicastFn = func(message *proto.Message) {
				multicastFn(message)
			}
		}

		// commonBackendCallback is the common method modification required
		// for the Backend, for all nodes
		commonBackendCallback := func(backend *mockBackend, nodeIndex int) {
			// Make sure the quorum function requires all nodes
			backend.quorumFn = func(_ uint64) uint64 {
				return numNodes
			}

			// Make sure the node ID is properly relayed
			backend.idFn = func() []byte {
				return nodes[nodeIndex]
			}

			// Make sure the only proposer is picked using Round Robin
			backend.isProposerFn = func(from []byte, height uint64, _ uint64) bool {
				return bytes.Equal(from, nodes[height%numNodes])
			}

			// Make sure the proposal is valid if it matches what node 0 proposed
			backend.isValidBlockFn = func(newProposal []byte) bool {
				return bytes.Equal(newProposal, message.proposal)
			}

			// Make sure the proposal hash matches
			backend.isValidProposalHashFn = func(p []byte, ph []byte) bool {
				return bytes.Equal(p, message.proposal) && bytes.Equal(ph, message.hash)
			}

			// Make sure the preprepare message is built correctly
			backend.buildPrePrepareMessageFn = func(
				proposal []byte,
				certificate *proto.RoundChangeCertificate,
				view *proto.View,
			) *proto.Message {
				return buildBasicPreprepareMessage(
					proposal,
					message.hash,
					certificate,
					nodes[nodeIndex],
					view)
			}

			// Make sure the prepare message is built correctly
			backend.buildPrepareMessageFn = func(proposal []byte, view *proto.View) *proto.Message {
				return buildBasicPrepareMessage(message.hash, nodes[nodeIndex], view)
			}

			// Make sure the commit message is built correctly
			backend.buildCommitMessageFn = func(proposal []byte, view *proto.View) *proto.Message {
				return buildBasicCommitMessage(message.hash, message.seal, nodes[nodeIndex], view)
			}

			// Make sure the round change message is built correctly
			backend.buildRoundChangeMessageFn = func(
				proposal []byte,
				certificate *proto.PreparedCertificate,
				view *proto.View,
			) *proto.Message {
				return buildBasicRoundChangeMessage(proposal, certificate, view, nodes[nodeIndex])
			}

			// Make sure the inserted proposal is noted
			backend.insertBlockFn = func(proposal []byte, _ []*messages.CommittedSeal) {
				insertedProposals.insertProposal(nodeIndex, proposal)
			}

			// Make sure the proposal can be built
<<<<<<< HEAD
			backend.buildProposalFn = func(u uint64) []byte {
				return message.proposal
=======
			backend.buildProposalFn = func(_ *proto.View) []byte {
				return proposal
>>>>>>> 49b0ca1c
			}
		}

		// Initialize the backend and transport callbacks for
		// each node in the arbitrary cluster
		backendCallbackMap := make(map[int]backendConfigCallback)
		transportCallbackMap := make(map[int]transportConfigCallback)

		for i := 0; i < int(numNodes); i++ {
			i := i
			backendCallbackMap[i] = func(backend *mockBackend) {
				commonBackendCallback(backend, i)
			}

			transportCallbackMap[i] = commonTransportCallback
		}

		// Create the mock cluster
		cluster := newMockCluster(
			numNodes,
			backendCallbackMap,
			nil,
			transportCallbackMap,
		)

		// Set the multicast callback to relay the message
		// to the entire cluster
		multicastFn = func(message *proto.Message) {
			cluster.pushMessage(message)
		}

		// Run the sequence up until a certain height
		for height := uint64(0); height < desiredHeight; height++ {
			// Start the main run loops
			cluster.runSequence(height)

			// Wait until the main run loops finish
			cluster.awaitCompletion()
		}

		// Make sure that the inserted proposal is valid for each height
		for _, proposalMap := range insertedProposals.proposals {
			// Make sure the node has the adequate number of inserted proposals
			assert.Len(t, proposalMap, int(desiredHeight))

			for _, insertedProposal := range proposalMap {
				assert.Equal(t, message.proposal, insertedProposal)
			}
		}
	})
}

// getByzantineNodes returns a random subset of
// byzantine nodes
func getByzantineNodes(
	numNodes uint64,
	set [][]byte,
) map[string]struct{} {
	gen := rapid.SampledFrom(set)
	byzantineNodes := make(map[string]struct{})

	for i := 0; i < int(numNodes); i++ {
		byzantineNodes[string(gen.Example(i))] = struct{}{}
	}

	return byzantineNodes
}

// TestProperty_MajorityHonestNodes is a property-based test
// that assures the cluster can reach consensus on any
// arbitrary number of valid nodes and byzantine nodes
func TestProperty_MajorityHonestNodes(t *testing.T) {
	t.Parallel()

	rapid.Check(t, func(t *rapid.T) {
		var multicastFn func(message *proto.Message)

		var (
			message = roundMessage{
				proposal: []byte("proposal"),
				hash:     []byte("proposal hash"),
				seal:     []byte("seal"),
			}

			numNodes          = rapid.Uint64Range(4, 30).Draw(t, "number of cluster nodes")
			numByzantineNodes = rapid.Uint64Range(1, maxFaulty(numNodes)).Draw(t, "number of byzantine nodes")
			desiredHeight     = rapid.Uint64Range(1, 5).Draw(t, "minimum height to be reached")

			nodes             = generateNodeAddresses(numNodes)
			insertedProposals = newMockInsertedProposals(numNodes)
		)
		// Initialize the byzantine nodes
		byzantineNodes := getByzantineNodes(
			numByzantineNodes,
			nodes,
		)

		isByzantineNode := func(from []byte) bool {
			_, exists := byzantineNodes[string(from)]

			return exists
		}

		// commonTransportCallback is the common method modification
		// required for Transport, for all nodes
		commonTransportCallback := func(transport *mockTransport) {
			transport.multicastFn = func(message *proto.Message) {
				if isByzantineNode(message.From) {
					// If the node is byzantine, mock
					// not sending out the message
					return
				}

				multicastFn(message)
			}
		}

		// commonBackendCallback is the common method modification required
		// for the Backend, for all nodes
		commonBackendCallback := func(backend *mockBackend, nodeIndex int) {
			// Make sure the quorum function is Quorum optimal
			backend.quorumFn = func(_ uint64) uint64 {
				return quorum(numNodes)
			}

			// Make sure the allowed faulty nodes function is accurate
			backend.maximumFaultyNodesFn = func() uint64 {
				return maxFaulty(numNodes)
			}

			// Make sure the node ID is properly relayed
			backend.idFn = func() []byte {
				return nodes[nodeIndex]
			}

			// Make sure the only proposer is picked using Round Robin
			backend.isProposerFn = func(from []byte, height uint64, round uint64) bool {
				return bytes.Equal(
					from,
					nodes[int(height+round)%len(nodes)],
				)
			}

			// Make sure the proposal is valid if it matches what node 0 proposed
			backend.isValidBlockFn = func(newProposal []byte) bool {
				return bytes.Equal(newProposal, message.proposal)
			}

			// Make sure the proposal hash matches
			backend.isValidProposalHashFn = func(p []byte, ph []byte) bool {
				return bytes.Equal(p, message.proposal) && bytes.Equal(ph, message.hash)
			}

			// Make sure the preprepare message is built correctly
			backend.buildPrePrepareMessageFn = func(
				proposal []byte,
				certificate *proto.RoundChangeCertificate,
				view *proto.View,
			) *proto.Message {
				return buildBasicPreprepareMessage(
					proposal,
					message.hash,
					certificate,
					nodes[nodeIndex],
					view,
				)
			}

			// Make sure the prepare message is built correctly
			backend.buildPrepareMessageFn = func(proposal []byte, view *proto.View) *proto.Message {
				return buildBasicPrepareMessage(message.hash, nodes[nodeIndex], view)
			}

			// Make sure the commit message is built correctly
			backend.buildCommitMessageFn = func(proposal []byte, view *proto.View) *proto.Message {
				return buildBasicCommitMessage(message.hash, message.seal, nodes[nodeIndex], view)
			}

			// Make sure the round change message is built correctly
			backend.buildRoundChangeMessageFn = func(
				proposal []byte,
				certificate *proto.PreparedCertificate,
				view *proto.View,
			) *proto.Message {
				return buildBasicRoundChangeMessage(proposal, certificate, view, nodes[nodeIndex])
			}

			// Make sure the inserted proposal is noted
			backend.insertBlockFn = func(proposal []byte, _ []*messages.CommittedSeal) {
				insertedProposals.insertProposal(nodeIndex, proposal)
			}

			// Make sure the proposal can be built
<<<<<<< HEAD
			backend.buildProposalFn = func(u uint64) []byte {
				return message.proposal
=======
			backend.buildProposalFn = func(_ *proto.View) []byte {
				return proposal
>>>>>>> 49b0ca1c
			}
		}

		// Initialize the backend and transport callbacks for
		// each node in the arbitrary cluster
		backendCallbackMap := make(map[int]backendConfigCallback)
		transportCallbackMap := make(map[int]transportConfigCallback)

		for i := 0; i < int(numNodes); i++ {
			i := i
			backendCallbackMap[i] = func(backend *mockBackend) {
				commonBackendCallback(backend, i)
			}

			transportCallbackMap[i] = commonTransportCallback
		}

		// Create the mock cluster
		cluster := newMockCluster(
			numNodes,
			backendCallbackMap,
			nil,
			transportCallbackMap,
		)

		// Set a small timeout, because of situations
		// where the byzantine node is the proposer
		cluster.setBaseTimeout(time.Second * 2)

		// Set the multicast callback to relay the message
		// to the entire cluster
		multicastFn = func(message *proto.Message) {
			cluster.pushMessage(message)
		}

		// Run the sequence up until a certain height
		for height := uint64(0); height < desiredHeight; height++ {
			// Start the main run loops
			cluster.runSequence(height)

			// Wait until Quorum nodes finish their run loop
			ctx, cancelFn := context.WithTimeout(context.Background(), time.Second*5)
			err := cluster.awaitNCompletions(ctx, int64(quorum(numNodes)))
			require.NoError(t, err, "unable to wait for nodes to complete")

			// Shutdown the remaining nodes that might be hanging
			cluster.forceShutdown()
			cancelFn()
		}

		// Make sure that the inserted proposal is valid for each height
		for _, proposalMap := range insertedProposals.proposals {
			for _, insertedProposal := range proposalMap {
				assert.Equal(t, message.proposal, insertedProposal)
			}
		}
	})
}

// TestProperty_MajorityHonestNodes_BroadcastBadMessage is a property-based test
// that assures the cluster can reach consensus on if "bad" nodes send
// wrong message during the round execution. Avoiding a scenario when
// a bad node is proposer
func TestProperty_MajorityHonestNodes_BroadcastBadMessage(t *testing.T) {
	t.Parallel()

	rapid.Check(t, func(t *rapid.T) {
		var multicastFn func(message *proto.Message)

		var (
			correctMessage = roundMessage{
				proposal: []byte("proposal"),
				hash:     []byte("proposal hash"),
				seal:     []byte("seal"),
			}

			badMessage = roundMessage{
				proposal: []byte("bad proposal"),
				hash:     []byte("bad proposal hash"),
				seal:     []byte("bad seal"),
			}

			numNodes          = rapid.Uint64Range(4, 30).Draw(t, "number of cluster nodes")
			numByzantineNodes = rapid.Uint64Range(1, maxFaulty(numNodes)).Draw(t, "number of byzantine nodes")
			desiredHeight     = rapid.Uint64Range(1, 5).Draw(t, "minimum height to be reached")

			nodes             = generateNodeAddresses(numNodes)
			insertedProposals = newMockInsertedProposals(numNodes)
		)

		// commonTransportCallback is the common method modification
		// required for Transport, for all nodes
		commonTransportCallback := func(transport *mockTransport) {
			transport.multicastFn = func(message *proto.Message) {
				multicastFn(message)
			}
		}

		// commonBackendCallback is the common method modification required
		// for the Backend, for all nodes
		commonBackendCallback := func(backend *mockBackend, nodeIndex int) {
			// Use a bad message if the current node is a malicious one
			message := correctMessage
			if uint64(nodeIndex) < numByzantineNodes {
				message = badMessage
			}

			// Make sure the quorum function is Quorum optimal
			backend.quorumFn = func(_ uint64) uint64 {
				return quorum(numNodes)
			}

			// Make sure the allowed faulty nodes function is accurate
			backend.maximumFaultyNodesFn = func() uint64 {
				return maxFaulty(numNodes)
			}

			// Make sure the node ID is properly relayed
			backend.idFn = func() []byte {
				return nodes[nodeIndex]
			}

			// Make sure the only proposer is picked using Round Robin
			backend.isProposerFn = func(from []byte, height uint64, round uint64) bool {
				// Filter out "bad" nodes since this test
				// does not cover the bad node proposal scenario.
				trustNodes := nodes[numByzantineNodes:]

				return bytes.Equal(
					from,
					trustNodes[int(height+round)%len(trustNodes)],
				)
			}

			// Make sure the proposal is valid if it matches what node 0 proposed
			backend.isValidBlockFn = func(newProposal []byte) bool {
				return bytes.Equal(newProposal, message.proposal)
			}

			// Make sure the proposal hash matches
			backend.isValidProposalHashFn = func(p []byte, ph []byte) bool {
				return bytes.Equal(p, message.proposal) && bytes.Equal(ph, message.hash)
			}

			// Make sure the preprepare message is built correctly
			backend.buildPrePrepareMessageFn = func(
				proposal []byte,
				certificate *proto.RoundChangeCertificate,
				view *proto.View,
			) *proto.Message {
				return buildBasicPreprepareMessage(
					proposal,
					message.hash,
					certificate,
					nodes[nodeIndex],
					view,
				)
			}

			// Make sure the prepare message is built correctly
			backend.buildPrepareMessageFn = func(proposal []byte, view *proto.View) *proto.Message {
				return buildBasicPrepareMessage(message.hash, nodes[nodeIndex], view)
			}

			// Make sure the commit message is built correctly
			backend.buildCommitMessageFn = func(proposal []byte, view *proto.View) *proto.Message {
				return buildBasicCommitMessage(message.hash, message.seal, nodes[nodeIndex], view)
			}

			// Make sure the round change message is built correctly
			backend.buildRoundChangeMessageFn = func(
				proposal []byte,
				certificate *proto.PreparedCertificate,
				view *proto.View,
			) *proto.Message {
				return buildBasicRoundChangeMessage(proposal, certificate, view, nodes[nodeIndex])
			}

			// Make sure the inserted proposal is noted
			backend.insertBlockFn = func(proposal []byte, _ []*messages.CommittedSeal) {
				insertedProposals.insertProposal(nodeIndex, proposal)
			}

			// Make sure the proposal can be built
			backend.buildProposalFn = func(u uint64) []byte {
				return message.proposal
			}
		}

		// Initialize the backend and transport callbacks for
		// each node in the arbitrary cluster
		backendCallbackMap := make(map[int]backendConfigCallback)
		transportCallbackMap := make(map[int]transportConfigCallback)

		for i := 0; i < int(numNodes); i++ {
			i := i
			backendCallbackMap[i] = func(backend *mockBackend) {
				commonBackendCallback(backend, i)
			}

			transportCallbackMap[i] = commonTransportCallback
		}

		// Create the mock cluster
		cluster := newMockCluster(
			numNodes,
			backendCallbackMap,
			nil,
			transportCallbackMap,
		)

		// Set a small timeout, because of situations
		// where the byzantine node is the proposer
		cluster.setBaseTimeout(time.Second * 2)

		// Set the multicast callback to relay the message
		// to the entire cluster
		multicastFn = func(message *proto.Message) {
			cluster.pushMessage(message)
		}

		// Run the sequence up until a certain height
		for height := uint64(0); height < desiredHeight; height++ {
			// Start the main run loops
			cluster.runSequence(height)

			// Wait until Quorum nodes finish their run loop
			ctx, cancelFn := context.WithTimeout(context.Background(), time.Second*5)
			err := cluster.awaitNCompletions(ctx, int64(quorum(numNodes)))
			require.NoError(t, err, "unable to wait for nodes to complete")

			// Shutdown the remaining nodes that might be hanging
			cluster.forceShutdown()
			cancelFn()
		}

		// Make sure that the inserted proposal is valid for each height
		for _, proposalMap := range insertedProposals.proposals {
			for _, insertedProposal := range proposalMap {
				assert.Equal(t, correctMessage.proposal, insertedProposal)
			}
		}
	})
}<|MERGE_RESOLUTION|>--- conflicted
+++ resolved
@@ -155,13 +155,8 @@
 			}
 
 			// Make sure the proposal can be built
-<<<<<<< HEAD
-			backend.buildProposalFn = func(u uint64) []byte {
+			backend.buildProposalFn = func(_ *proto.View) []byte {
 				return message.proposal
-=======
-			backend.buildProposalFn = func(_ *proto.View) []byte {
-				return proposal
->>>>>>> 49b0ca1c
 			}
 		}
 
@@ -355,13 +350,8 @@
 			}
 
 			// Make sure the proposal can be built
-<<<<<<< HEAD
-			backend.buildProposalFn = func(u uint64) []byte {
+			backend.buildProposalFn = func(_ *proto.View) []byte {
 				return message.proposal
-=======
-			backend.buildProposalFn = func(_ *proto.View) []byte {
-				return proposal
->>>>>>> 49b0ca1c
 			}
 		}
 
@@ -546,7 +536,7 @@
 			}
 
 			// Make sure the proposal can be built
-			backend.buildProposalFn = func(u uint64) []byte {
+			backend.buildProposalFn = func(_ *proto.View) []byte {
 				return message.proposal
 			}
 		}
