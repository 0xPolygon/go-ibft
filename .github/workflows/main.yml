--- conflicted
+++ resolved
@@ -23,11 +23,7 @@
           submodules: recursive
 
       - name: Go test
-<<<<<<< HEAD
-        run: go test -coverprofile coverage.out -timeout 2m ./...
-=======
-        run: go test -shuffle=on -coverprofile coverage.out -timeout 28m ./...
->>>>>>> 805919c4
+        run: go test -shuffle=on -coverprofile coverage.out -timeout 2m ./...
 
       - name: Upload coverage file to Codecov
         uses: codecov/codecov-action@v3
@@ -48,10 +44,5 @@
         with:
           submodules: recursive
 
-<<<<<<< HEAD
-      - name: Run Go Test
-        run: go test -race -shuffle=on -timeout 2m ./...
-=======
       - name: Run Go Test with race
-        run: go test -race -shuffle=on -timeout 28m ./...
->>>>>>> 805919c4
+        run: go test -race -shuffle=on -timeout 2m ./...