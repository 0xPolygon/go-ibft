--- conflicted
+++ resolved
@@ -44,43 +44,22 @@
         with:
           submodules: recursive
 
-<<<<<<< HEAD
-      - name: Run Go Test
-        run: go test -race -shuffle=on -timeout 28m ./...
-
-  mutating:
-    name: Mutation tests
-    runs-on: ubuntu-latest
-    if: false # skipped, should be restored and fixed
-=======
       - name: Run Go Test with race
         run: go test -race -shuffle=on -timeout 2m ./...
 
   reproducible-builds:
     runs-on: ubuntu-latest
->>>>>>> 12435ef9
     steps:
       - name: Install Go
         uses: actions/setup-go@v3
         with:
-<<<<<<< HEAD
-          go-version: 1.18.x
-=======
           go-version: 1.19.x
->>>>>>> 12435ef9
 
       - name: Checkout code
         uses: actions/checkout@v3
         with:
           submodules: recursive
 
-<<<<<<< HEAD
-      - name: Install dependencies
-        run: make install-deps
-
-      - name: Mutating testing
-        run: make mut
-=======
       - name: Reproducible build test
         run: |
           make builds-dummy
@@ -89,4 +68,24 @@
           if ! cmp ibft1.sha256 ibft2.sha256; then
             echo >&2 "Reproducible build broken"; cat ibft1.sha256; cat ibft2.sha256; exit 1
           fi
->>>>>>> 12435ef9
+
+  mutating:
+    name: Mutation tests
+    runs-on: ubuntu-latest
+    if: false # skipped, should be restored and fixed
+    steps:
+      - name: Install Go
+        uses: actions/setup-go@v3
+        with:
+          go-version: 1.19.x
+
+      - name: Checkout code
+        uses: actions/checkout@v3
+        with:
+          submodules: recursive
+
+      - name: Install dependencies
+        run: make install-deps
+
+      - name: Mutating testing
+        run: make mut