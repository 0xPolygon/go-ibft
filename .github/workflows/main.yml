on:
  push:
    branches:
      - main
  pull_request:

jobs:
  lint:
    runs-on: ubuntu-latest
    steps:
      - name: Install Go
        uses: actions/setup-go@v3
        with:
          go-version: 1.18.x

      - name: Checkout code
        uses: actions/checkout@v3

      - name: Lint
        uses: golangci/golangci-lint-action@v3
        with:
          # Specify a version instead of 'latest'
          # because of something wrong with 1.48.0
          version: v1.47.3
          args:
            --timeout=3m
            -E whitespace
            -E wsl
            -E wastedassign
            -E unconvert
            -E tparallel
            -E thelper
            -E stylecheck
            -E prealloc
            -E predeclared
            -E nolintlint
            -E nlreturn
            -E misspell
            -E makezero
            -E lll
            -E importas
            -E ifshort
            -E gosec
            -E gofmt
            -E goconst
            -E forcetypeassert
            -E dogsled
            -E dupl
            -E errname
            -E errorlint
  test:
    runs-on: ubuntu-latest
    steps:
      - name: Install Go
        uses: actions/setup-go@v3
        with:
          go-version: 1.18.x

      - name: Checkout code
        uses: actions/checkout@v3
        with:
          submodules: recursive

      - name: Go test
        run: go test -shuffle=on -coverprofile coverage.out -timeout 28m ./...

      - name: Upload coverage file to Codecov
        uses: codecov/codecov-action@v3
        with:
          files: coverage.out
<<<<<<< HEAD

  mutating:
=======
  test-race:
>>>>>>> 20516d03
    runs-on: ubuntu-latest
    steps:
      - name: Install Go
        uses: actions/setup-go@v3
        with:
          go-version: 1.18.x

      - name: Checkout code
        uses: actions/checkout@v3
        with:
          submodules: recursive

<<<<<<< HEAD
      - name: Install dependencies
        run: make install

      - name: Mutating testing
        run: make mut

#  test-race:
#    runs-on: ubuntu-latest
#    steps:
#      - name: Install Go
#        uses: actions/setup-go@v3
#        with:
#          go-version: 1.18.x
#
#      - name: Checkout code
#        uses: actions/checkout@v3
#        with:
#          submodules: recursive
#
#      - name: Go race test
#        run: go test -race -shuffle=on -timeout 28m ./...
=======
      - name: Go race test
        run: go test -race -shuffle=on -timeout 28m ./...
>>>>>>> 20516d03
<|MERGE_RESOLUTION|>--- conflicted
+++ resolved
@@ -68,12 +68,8 @@
         uses: codecov/codecov-action@v3
         with:
           files: coverage.out
-<<<<<<< HEAD
 
-  mutating:
-=======
   test-race:
->>>>>>> 20516d03
     runs-on: ubuntu-latest
     steps:
       - name: Install Go
@@ -86,29 +82,24 @@
         with:
           submodules: recursive
 
-<<<<<<< HEAD
+      - name: Go race test
+        run: go test -race -shuffle=on -timeout 28m ./...
+
+  mutating:
+    runs-on: ubuntu-latest
+    steps:
+      - name: Install Go
+        uses: actions/setup-go@v3
+        with:
+          go-version: 1.18.x
+
+      - name: Checkout code
+        uses: actions/checkout@v3
+        with:
+          submodules: recursive
+
       - name: Install dependencies
         run: make install
 
       - name: Mutating testing
-        run: make mut
-
-#  test-race:
-#    runs-on: ubuntu-latest
-#    steps:
-#      - name: Install Go
-#        uses: actions/setup-go@v3
-#        with:
-#          go-version: 1.18.x
-#
-#      - name: Checkout code
-#        uses: actions/checkout@v3
-#        with:
-#          submodules: recursive
-#
-#      - name: Go race test
-#        run: go test -race -shuffle=on -timeout 28m ./...
-=======
-      - name: Go race test
-        run: go test -race -shuffle=on -timeout 28m ./...
->>>>>>> 20516d03
+        run: make mut