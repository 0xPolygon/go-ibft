--- conflicted
+++ resolved
@@ -7,16 +7,12 @@
 	"github.com/0xPolygon/go-ibft/messages/proto"
 )
 
-<<<<<<< HEAD
-// CommittedSeal Validator proof of signing a committed proposal
-=======
 var (
 	// ErrWrongCommitMessageType is an error indicating wrong type in commit messages
 	ErrWrongCommitMessageType = errors.New("wrong type message is included in COMMIT messages")
 )
 
-// CommittedSeal Validator proof of signing a committed block
->>>>>>> c5dbcd0d
+// CommittedSeal Validator proof of signing a committed proposal
 type CommittedSeal struct {
 	Signer    []byte
 	Signature []byte
