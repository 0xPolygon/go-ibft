package messages

import (
	"github.com/Trapesys/go-ibft/messages/proto"
	"github.com/stretchr/testify/assert"
	"testing"
)

func TestEventManager_SubscribeCancel(t *testing.T) {
	t.Parallel()

	numSubscriptions := 10
	subscriptions := make([]*SubscribeResult, numSubscriptions)
	baseDetails := Subscription{
		MessageType: proto.MessageType_PREPARE,
		View: &proto.View{
			Height: 0,
			Round:  0,
		},
		NumMessages: 1,
	}

	IDMap := make(map[SubscriptionID]bool)

	em := newEventManager()
	defer em.close()

	// Create the subscriptions
	for i := 0; i < numSubscriptions; i++ {
		subscriptions[i] = em.subscribe(baseDetails)

		// Check that the number is up-to-date
		assert.Equal(t, int64(i+1), em.numSubscriptions)

		// Check if a duplicate ID has been issued
		if _, ok := IDMap[subscriptions[i].GetID()]; ok {
			t.Fatalf("Duplicate ID entry")
		} else {
			IDMap[subscriptions[i].GetID()] = true
		}
	}

<<<<<<< HEAD
	// Cancel them one by one
	for indx, subscription := range subscriptions {
		em.cancelSubscription(subscription.GetID())
=======
	quitCh := make(chan struct{}, 1)

	go func() {
		for {
			em.signalEvent(baseDetails.MessageType, baseDetails.View, baseDetails.NumMessages)

			select {
			case <-quitCh:
				return
			default:
			}
		}
	}()

	// Cancel them concurrently
	var wg sync.WaitGroup
	for _, subscription := range subscriptions {
		wg.Add(1)
		go func(subscription *SubscribeResult) {
			defer wg.Done()

			em.cancelSubscription(subscription.GetID())
		}(subscription)
	}
>>>>>>> de50f11a

		// Check that the number is up-to-date
		assert.Equal(t, int64(numSubscriptions-indx-1), em.numSubscriptions)

<<<<<<< HEAD
=======
	quitCh <- struct{}{}

	for indx, subscription := range subscriptions {
>>>>>>> de50f11a
		// Check that the appropriate channel is closed
		if _, more := <-subscription.subscriptionChannel; more {
			t.Fatalf("Subscription channel not closed for index %d", indx)
		}
	}
}

func TestEventManager_SubscribeClose(t *testing.T) {
	t.Parallel()

	numSubscriptions := 10
	subscriptions := make([]*SubscribeResult, numSubscriptions)
	baseDetails := Subscription{
		MessageType: proto.MessageType_PREPARE,
		View: &proto.View{
			Height: 0,
			Round:  0,
		},
		NumMessages: 1,
	}

	em := newEventManager()

	// Create the subscriptions
	for i := 0; i < numSubscriptions; i++ {
		subscriptions[i] = em.subscribe(baseDetails)

		// Check that the number is up-to-date
		assert.Equal(t, int64(i+1), em.numSubscriptions)
	}

	// Close off the event manager
	em.close()
	assert.Equal(t, int64(0), em.numSubscriptions)

	// Check if the subscription channels are closed
	for indx, subscription := range subscriptions {
		if _, more := <-subscription.GetCh(); more {
			t.Fatalf("Subscription channel not closed for index %d", indx)
		}
	}
}<|MERGE_RESOLUTION|>--- conflicted
+++ resolved
@@ -3,11 +3,18 @@
 import (
 	"github.com/Trapesys/go-ibft/messages/proto"
 	"github.com/stretchr/testify/assert"
+	"sync"
 	"testing"
 )
 
+func TestDummy(t *testing.T) {
+	for i := 0; i < 1000; i++ {
+		TestEventManager_SubscribeCancel(t)
+	}
+}
+
 func TestEventManager_SubscribeCancel(t *testing.T) {
-	t.Parallel()
+	//t.Parallel()
 
 	numSubscriptions := 10
 	subscriptions := make([]*SubscribeResult, numSubscriptions)
@@ -40,11 +47,6 @@
 		}
 	}
 
-<<<<<<< HEAD
-	// Cancel them one by one
-	for indx, subscription := range subscriptions {
-		em.cancelSubscription(subscription.GetID())
-=======
 	quitCh := make(chan struct{}, 1)
 
 	go func() {
@@ -69,22 +71,20 @@
 			em.cancelSubscription(subscription.GetID())
 		}(subscription)
 	}
->>>>>>> de50f11a
 
-		// Check that the number is up-to-date
-		assert.Equal(t, int64(numSubscriptions-indx-1), em.numSubscriptions)
+	wg.Wait()
 
-<<<<<<< HEAD
-=======
 	quitCh <- struct{}{}
 
 	for indx, subscription := range subscriptions {
->>>>>>> de50f11a
 		// Check that the appropriate channel is closed
 		if _, more := <-subscription.subscriptionChannel; more {
 			t.Fatalf("Subscription channel not closed for index %d", indx)
 		}
 	}
+
+	// Check that the number is up-to-date
+	assert.Equal(t, int64(0), em.numSubscriptions)
 }
 
 func TestEventManager_SubscribeClose(t *testing.T) {
