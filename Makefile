--- conflicted
+++ resolved
@@ -1,19 +1,4 @@
-<<<<<<< HEAD
-.PHONY: lint mut
-lint:
-	golangci-lint run -E whitespace -E wsl -E wastedassign -E unconvert -E tparallel -E thelper -E stylecheck -E prealloc \
-	-E predeclared -E nlreturn -E misspell -E makezero -E lll -E importas -E ifshort -E gosec -E  gofmt -E goconst \
-	-E forcetypeassert -E dogsled -E dupl -E errname -E errorlint -E nolintlint --timeout 2m
-
-install-deps:
-	go get github.com/JekaMas/go-mutesting/cmd/go-mutesting@v1.1.1
-	go install github.com/JekaMas/go-mutesting/...
-
-mut:
-	MUTATION_TEST=on go-mutesting --blacklist=".github/mut_blacklist" --config=".github/mut_config.yml" ./...
-	@echo MSI: `jq '.stats.msi' report.json`
-=======
-.PHONY: lint lint-all build-dummy install-deps
+.PHONY: lint lint-all build-dummy install-deps mut
 
 FIRST_COMMIT ?= $(shell git rev-list --max-parents=0 HEAD)
 
@@ -28,5 +13,10 @@
 	./build/bin/golangci-lint run --config ./.golangci.yml --new-from-rev=$(FIRST_COMMIT)
 
 install-deps:
+	go get github.com/JekaMas/go-mutesting/cmd/go-mutesting@v1.1.1
+    go install github.com/JekaMas/go-mutesting/...
 	curl -sSfL https://raw.githubusercontent.com/golangci/golangci-lint/master/install.sh | sh -s -- -b ./build/bin v1.50.1
->>>>>>> 12435ef9
+
+mut:
+	MUTATION_TEST=on go-mutesting --blacklist=".github/mut_blacklist" --config=".github/mut_config.yml" ./...
+	@echo MSI: `jq '.stats.msi' report.json`